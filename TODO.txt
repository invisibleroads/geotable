--- conflicted
+++ resolved
@@ -1,16 +1,9 @@
-<<<<<<< HEAD
 Consider a way to load as utm by only loading once and then converting
-=======
 Let user specify source format when loading from url
-Consider a way to load as utm by only loading once
->>>>>>> d35e6e9f
 Handle uppercase file extensions
 Override square brackets to preserve geometry columns when selecting columns
 Add ability to save field as integer list for shapefile
 Consider compacting proj4 into a single property instead of a column
 Consider issuing warning if two geometries are so close together that they will tranform into the same geometry in the target projection
-<<<<<<< HEAD
 Consider recognizing x_coordinate and y_coordinate as geometry columns
-=======
-Review https://pcjericks.github.io/py-gdalogr-cookbook/projection.html
->>>>>>> d35e6e9f
+Review https://pcjericks.github.io/py-gdalogr-cookbook/projection.html